--- conflicted
+++ resolved
@@ -302,17 +302,10 @@
         X_train, Y_train, X_test, Y_test = get_dataset(dataset='boston')
         regressor.fit(X_train, Y_train)
         X_test_ = X_test.copy()
-<<<<<<< HEAD
         prediction_ = regressor.predict(X_test_)
-        mock_predict = mock.Mock(wraps=regressor.steps[-1][-1].predict)
+        mock_predict = unittest.mock.Mock(wraps=regressor.steps[-1][-1].predict)
         regressor.steps[-1][-1].predict = mock_predict
         prediction = regressor.predict(X_test, batch_size=20)
-=======
-        prediction_ = cls.predict(X_test_)
-        cls_predict = unittest.mock.Mock(wraps=cls.pipeline_)
-        cls.pipeline_ = cls_predict
-        prediction = cls.predict(X_test, batch_size=20)
->>>>>>> 4c797893
         self.assertEqual((356,), prediction.shape)
         self.assertEqual(18, mock_predict.call_count)
         assert_array_almost_equal(prediction_, prediction)
@@ -328,17 +321,10 @@
                                                        make_sparse=True)
         regressor.fit(X_train, Y_train)
         X_test_ = X_test.copy()
-<<<<<<< HEAD
         prediction_ = regressor.predict(X_test_)
-        mock_predict = mock.Mock(wraps=regressor.steps[-1][-1].predict)
+        mock_predict = unittest.mock.Mock(wraps=regressor.steps[-1][-1].predict)
         regressor.steps[-1][-1].predict = mock_predict
         prediction = regressor.predict(X_test, batch_size=20)
-=======
-        prediction_ = cls.predict(X_test_)
-        cls_predict = unittest.mock.Mock(wraps=cls.pipeline_)
-        cls.pipeline_ = cls_predict
-        prediction = cls.predict(X_test, batch_size=20)
->>>>>>> 4c797893
         self.assertEqual((356,), prediction.shape)
         self.assertEqual(18, mock_predict.call_count)
         assert_array_almost_equal(prediction_, prediction)
