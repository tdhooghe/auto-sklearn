--- conflicted
+++ resolved
@@ -590,12 +590,7 @@
 
         # AutoSklearn does not handle sparse y for now
         y = convert_if_sparse(y)
-<<<<<<< HEAD
-        if y_test is not None:
-            y_test = convert_if_sparse(y_test)
-=======
         y_test = convert_if_sparse(y_test) if y_test is not None else None
->>>>>>> cebad790
 
         # Get the task if it doesn't exist
         if task is None:
